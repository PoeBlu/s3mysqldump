--- conflicted
+++ resolved
@@ -317,11 +317,7 @@
                     log.debug('Part %s uploaded to %r' % (part + 1, s3_key))
                     break
                 except socket.error as e:
-<<<<<<< HEAD
                     log.warn('Part %s, upload attempt %s/%s: '
-=======
-                    log.warn('Part %s, upload attempt %s/%s:'\
->>>>>>> 6192b6e3
                              'upload_part_from_file raised %r' %
                             (part + 1, t, S3_ATTEMPTS, e))
             else:
